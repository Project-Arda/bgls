--- conflicted
+++ resolved
@@ -103,112 +103,6 @@
 	}
 }
 
-<<<<<<< HEAD
-// This is commented out because I just changed the hash implementation, so consistency
-// is supposed to be broken with past implementations.
-// func TestKnownCases(t *testing.T) {
-// 	curve := Altbn128
-// 	N := 3
-// 	msgs := make([][]byte, N)
-// 	msg1 := []byte{65, 20, 86, 143, 250}
-// 	msg2 := []byte{157, 76, 30, 64, 128}
-// 	msg3 := []byte{202, 255, 227, 59, 238}
-// 	sk1, _ := new(big.Int).SetString("7830752896741750908830464020410322281763657818307273013205711220156049734883", 10)
-// 	sk2, _ := new(big.Int).SetString("10065703961787583059826108098259128135713944641698809475150397710106034167549", 10)
-// 	sk3, _ := new(big.Int).SetString("17145080297596291172729378766677038070724014074212589728874454474449054012678", 10)
-//
-// 	pubkeys := make([]Point2, N)
-// 	vk1, vk2, vk3 := LoadPublicKey(curve, sk1), LoadPublicKey(curve, sk2), LoadPublicKey(curve, sk3)
-// 	msgs[0], msgs[1], msgs[2] = msg1, msg2, msg3
-// 	pubkeys[0], pubkeys[1], pubkeys[2] = vk1, vk2, vk3
-//
-// 	sigGen1 := Sign(curve, sk1, msgs[0])
-// 	sigGen2 := Sign(curve, sk2, msgs[1])
-// 	sigGen3 := Sign(curve, sk3, msgs[2])
-// 	sigVal1_1, _ := new(big.Int).SetString("21637350149051642305293442272499488026428127697128429631193536777535027009518", 10)
-// 	sigVal1_2, _ := new(big.Int).SetString("149479762519169687769683150632580363857094522511606512652585818657412262489", 10)
-// 	sigVal2_1, _ := new(big.Int).SetString("14834848655731874780751719195269704123719987185153910215596714529658047741046", 10)
-// 	sigVal2_2, _ := new(big.Int).SetString("5847895190688397897156144807293187828750812390735163763226617490736304595451", 10)
-// 	sigVal3_1, _ := new(big.Int).SetString("21239057713889019692075876723610689006006025737755828182426488764514117409847", 10)
-// 	sigVal3_2, _ := new(big.Int).SetString("11967902298809667109716532536825395835657143208987520118971083760489593281874", 10)
-// 	sigChk1, _ := curve.MakeG1Point(sigVal1_1, sigVal1_2)
-// 	sigChk2, _ := curve.MakeG1Point(sigVal2_1, sigVal2_2)
-// 	sigChk3, _ := curve.MakeG1Point(sigVal3_1, sigVal3_2)
-//
-// 	assert.False(t, (!sigChk1.Equals(sigGen1) || !sigChk2.Equals(sigGen2) || !sigChk3.Equals(sigGen3)),
-// 		"Recreating message signatures from known test cases failed")
-//
-// 	sigs := make([]Point1, N)
-// 	sigs[0], sigs[1], sigs[2] = sigGen1, sigGen2, sigGen3
-//
-// 	aggSig1, _ := new(big.Int).SetString("12682380538491839124790562586247816360937861029087546329767912056050859037239", 10)
-// 	aggSig2, _ := new(big.Int).SetString("5755139208159515629159661524903000057840676877654799839167369795924360592246", 10)
-// 	aggSigChk, _ := curve.MakeG1Point(aggSig1, aggSig2)
-//
-// 	aggSig := AggregateG1(sigs)
-// 	assert.True(t, aggSigChk.Equals(aggSig),
-// 		"Aggregate Point1 does not match the known test case.")
-// 	assert.True(t, VerifyAggregateSignature(curve, aggSig, pubkeys, msgs, false),
-// 		"Aggregate Point1 verification failed")
-// }
-=======
-func TestMarshal(t *testing.T) {
-	for _, curve := range curves {
-		numTests := 32
-		requiredScalars := []*big.Int{big.NewInt(1), Altbn128.GetG1Order()}
-		for i := 0; i < numTests; i++ {
-			scalar, _ := rand.Int(rand.Reader, curve.GetG1Order())
-			if i < len(requiredScalars) {
-				scalar = requiredScalars[i]
-			}
-
-			mulg1 := curve.GetG1().Mul(scalar)
-			marshalled := mulg1.Marshal()
-			if recoveredG1, ok := curve.UnmarshalG1(marshalled); ok {
-				assert.True(t, recoveredG1.Equals(mulg1),
-					"Unmarshalling G1 is not consistent with Marshal G1")
-			} else {
-				t.Error("Unmarshalling G1 failed")
-			}
-			marshalled = marshalled[1:]
-			if _, ok := curve.UnmarshalG1(marshalled); ok {
-				t.Error("Unmarshalling G1 is succeeding when the byte array is of the wrong length")
-			}
-
-			mulg2 := curve.GetG2().Mul(scalar)
-			marshalled = mulg2.Marshal()
-			if recoveredG2, ok := curve.UnmarshalG2(marshalled); ok {
-				assert.True(t, recoveredG2.Equals(mulg2),
-					"Unmarshalling G2 is not consistent with Marshal G2")
-			} else {
-				t.Error("Unmarshalling G2 failed on scalar " + scalar.String())
-			}
-			marshalled = marshalled[1:]
-			if _, ok := curve.UnmarshalG2(marshalled); ok {
-				t.Error("Unmarshalling G2 is succeeding when the byte array is of the wrong length")
-			}
-
-			mulgT, _ := mulg1.Pair(curve.GetG2())
-			marshalled = mulgT.Marshal()
-			// fmt.Println("Coordinate wise representation of g1 * " + scalar.String() + " paired with g2")
-			// for i := 0; i < 12; i++ { // Code to print coordinates
-			// 	fmt.Println(marshalled[i*32 : (i+1)*32])
-			// }
-			if recoveredGT, ok := curve.UnmarshalGT(marshalled); ok {
-				assert.True(t, recoveredGT.Equals(mulgT),
-					"Unmarshalling GT is not consistent with Marshal GT")
-			} else {
-				t.Error("Unmarshalling GT failed")
-			}
-			marshalled = marshalled[1:]
-			if _, ok := curve.UnmarshalGT(marshalled); ok {
-				t.Error("Unmarshalling GT is succeeding when the byte array is of the wrong length")
-			}
-		}
-	}
-}
->>>>>>> 09ce6e2c
-
 func BenchmarkKeygen(b *testing.B) {
 	b.ResetTimer()
 	curve := Altbn128
